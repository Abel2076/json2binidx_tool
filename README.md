--- conflicted
+++ resolved
@@ -1,15 +1,12 @@
 # jsonl to binidx tool
 
-<<<<<<< HEAD
-This repository is greatly simplied from https://github.com/EleutherAI/gpt-neox, to ONLY convert .jsonl into .bin and .idx , can serve for dataset preparation of RWKV model (see https://github.com/BlinkDL/RWKV-LM), 
+This repository is greatly simplified from https://github.com/EleutherAI/gpt-neox, to ONLY convert .jsonl into .bin and .idx , can serve for dataset preparation of RWKV model (see https://github.com/BlinkDL/RWKV-LM), 
+
 ## The current RWKV models use GPT Neox tokenizer 20B_tokenizer.json
-
-=======
-This repository is greatly simplified from https://github.com/EleutherAI/gpt-neox, to ONLY convert .jsonl into .bin and .idx , can serve for dataset preparation of RWKV model (see https://github.com/BlinkDL/RWKV-LM), 
->>>>>>> 1565526f
 ```
 python tools/preprocess_data.py --input ./sample.jsonl --output-prefix ./data/sample --vocab ./20B_tokenizer.json --dataset-impl mmap --tokenizer-type HFTokenizer --append-eod
 ```
+
 ## The multilingual rwkv-4-world models use a new tokenizer rwkv_vocab_v20230424.txt.
 ```
 python tools/preprocess_data.py --input ./sample.jsonl --output-prefix ./data/sample --vocab ./rwkv_vocab_v20230424.txt --dataset-impl mmap --tokenizer-type RWKVTokenizer --append-eod
